"""Routes for the authentication views"""

from django.urls import path

from .views import RegisterView, ActivateUserView, RequestNewOTPView,\
<<<<<<< HEAD
    CustomTokenObtainPairView, ResetPasswordView,\
    LogoutView, DeleteAccountView
=======
    CustomTokenObtainPairView, ResetPasswordView, CustomTokenRefreshView
>>>>>>> c35ab51e

urlpatterns = [
    path('register-user/', RegisterView.as_view(), name='register_user'),
    path('activate-user/', ActivateUserView.as_view(), name='activate_user'),
    path('request-new-otp/', RequestNewOTPView.as_view(), name='request_new_otp'),
    path('token/', CustomTokenObtainPairView.as_view(), name='token_obtain_pair'),
    path('token/refresh/', CustomTokenRefreshView.as_view(), name='token_refresh'),
    path('reset-password/', ResetPasswordView.as_view(), name='reset_password'),
    path('logout/', LogoutView.as_view(), name='logout'),
    path('delete-account/', DeleteAccountView.as_view(), name='delete-account'),
]<|MERGE_RESOLUTION|>--- conflicted
+++ resolved
@@ -3,12 +3,9 @@
 from django.urls import path
 
 from .views import RegisterView, ActivateUserView, RequestNewOTPView,\
-<<<<<<< HEAD
     CustomTokenObtainPairView, ResetPasswordView,\
-    LogoutView, DeleteAccountView
-=======
-    CustomTokenObtainPairView, ResetPasswordView, CustomTokenRefreshView
->>>>>>> c35ab51e
+    LogoutView, DeleteAccountView, CustomTokenRefreshView
+
 
 urlpatterns = [
     path('register-user/', RegisterView.as_view(), name='register_user'),
